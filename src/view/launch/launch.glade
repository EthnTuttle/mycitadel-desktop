<?xml version="1.0" encoding="UTF-8"?>
<!-- Generated with glade 3.38.2 -->
<interface>
  <requires lib="gtk+" version="3.24"/>
  <object class="GtkAdjustment" id="hwcount_adj">
    <property name="lower">2</property>
    <property name="upper">15</property>
    <property name="value">2</property>
    <property name="step-increment">1</property>
    <property name="page-increment">2</property>
  </object>
  <object class="GtkRecentFilter" id="recentfilter">
    <patterns>
      <pattern>*.mcw</pattern>
      <pattern>*.psbt</pattern>
      <pattern>*.tx</pattern>
    </patterns>
  </object>
  <object class="GtkApplicationWindow" id="window">
    <property name="height-request">250</property>
    <property name="can-focus">False</property>
    <property name="window-position">center</property>
    <property name="default-height">250</property>
    <child>
      <object class="GtkBox">
        <property name="visible">True</property>
        <property name="can-focus">False</property>
        <property name="orientation">vertical</property>
        <child>
          <object class="GtkInfoBar" id="info_bar">
            <property name="visible">True</property>
            <property name="can-focus">False</property>
            <property name="message-type">warning</property>
            <property name="show-close-button">True</property>
            <child internal-child="action_area">
              <object class="GtkButtonBox">
                <property name="can-focus">False</property>
                <property name="spacing">6</property>
                <property name="layout-style">end</property>
                <child>
                  <object class="GtkLinkButton">
                    <property name="label" translatable="yes">Subscribe</property>
                    <property name="visible">True</property>
                    <property name="can-focus">True</property>
                    <property name="receives-default">True</property>
                    <property name="relief">none</property>
                    <property name="uri">https://forms.gle/z77nMzLHM5SjcQZf9</property>
                  </object>
                  <packing>
                    <property name="expand">True</property>
                    <property name="fill">True</property>
                    <property name="position">0</property>
                  </packing>
                </child>
              </object>
              <packing>
                <property name="expand">False</property>
                <property name="fill">False</property>
                <property name="position">0</property>
              </packing>
            </child>
            <child internal-child="content_area">
              <object class="GtkBox">
                <property name="can-focus">False</property>
                <property name="spacing">16</property>
                <child>
                  <object class="GtkImage">
                    <property name="visible">True</property>
                    <property name="can-focus">False</property>
<<<<<<< HEAD
                    <property name="label" translatable="yes">Use testnet</property>
                  </object>
                  <packing>
                    <property name="expand">False</property>
                    <property name="fill">True</property>
                    <property name="position">3</property>
                  </packing>
                </child>
                <child>
                  <object class="GtkSwitch" id="rgb_swch">
                    <property name="visible">True</property>
                    <property name="sensitive">True</property>
                    <property name="can-focus">True</property>
                    <property name="tooltip-text" translatable="yes">Wallet should support RGB smart contracts</property>
                    <property name="margin-start">13</property>
=======
                    <property name="icon-name">dialog-warning-symbolic</property>
>>>>>>> 485dff2d
                  </object>
                  <packing>
                    <property name="expand">False</property>
                    <property name="fill">True</property>
                    <property name="position">0</property>
                  </packing>
                </child>
                <child>
                  <object class="GtkLabel">
                    <property name="visible">True</property>
                    <property name="can-focus">False</property>
<<<<<<< HEAD
                    <property name="tooltip-text" translatable="yes">Wallet should support RGB smart contracts</property>
                    <property name="label" translatable="yes">Use RGB</property>
=======
                    <property name="label" translatable="yes">Stay informed about new versions</property>
>>>>>>> 485dff2d
                  </object>
                  <packing>
                    <property name="expand">False</property>
                    <property name="fill">True</property>
                    <property name="position">1</property>
                  </packing>
                </child>
              </object>
              <packing>
                <property name="expand">False</property>
                <property name="fill">False</property>
                <property name="position">0</property>
              </packing>
            </child>
            <child>
              <placeholder/>
            </child>
          </object>
          <packing>
            <property name="expand">False</property>
            <property name="fill">True</property>
            <property name="position">0</property>
          </packing>
        </child>
        <child>
          <object class="GtkNotebook" id="pages">
            <property name="height-request">250</property>
            <property name="visible">True</property>
            <property name="can-focus">True</property>
            <property name="show-border">False</property>
            <child>
              <object class="GtkBox">
                <property name="height-request">250</property>
                <property name="visible">True</property>
                <property name="can-focus">False</property>
                <property name="orientation">vertical</property>
                <child>
<<<<<<< HEAD
                  <object class="GtkListBoxRow" id="watchonly_row">
=======
                  <object class="GtkBox">
>>>>>>> 485dff2d
                    <property name="visible">True</property>
                    <property name="can-focus">False</property>
                    <property name="halign">center</property>
                    <property name="margin-top">13</property>
                    <property name="margin-bottom">13</property>
                    <property name="spacing">6</property>
                    <child>
                      <object class="GtkSwitch" id="taproot_swch">
                        <property name="visible">True</property>
                        <property name="can-focus">True</property>
                      </object>
                      <packing>
                        <property name="expand">False</property>
                        <property name="fill">True</property>
                        <property name="position">0</property>
                      </packing>
                    </child>
                    <child>
                      <object class="GtkLabel">
                        <property name="visible">True</property>
                        <property name="can-focus">False</property>
                        <property name="label" translatable="yes">Use taproot</property>
                      </object>
                      <packing>
                        <property name="expand">False</property>
                        <property name="fill">True</property>
                        <property name="position">1</property>
                      </packing>
                    </child>
                    <child>
                      <object class="GtkSwitch" id="testnet_swch">
                        <property name="visible">True</property>
                        <property name="can-focus">True</property>
                        <property name="margin-start">13</property>
                      </object>
                      <packing>
                        <property name="expand">False</property>
                        <property name="fill">True</property>
                        <property name="position">2</property>
                      </packing>
                    </child>
                    <child>
                      <object class="GtkLabel">
                        <property name="visible">True</property>
                        <property name="can-focus">False</property>
                        <property name="label" translatable="yes">Use testnet</property>
                      </object>
                      <packing>
                        <property name="expand">False</property>
                        <property name="fill">True</property>
                        <property name="position">3</property>
                      </packing>
                    </child>
                    <child>
                      <object class="GtkSwitch" id="rgb_swch">
                        <property name="visible">True</property>
                        <property name="sensitive">False</property>
                        <property name="can-focus">True</property>
                        <property name="tooltip-text" translatable="yes">RGB support will be shipped soon</property>
                        <property name="margin-start">13</property>
                      </object>
                      <packing>
                        <property name="expand">False</property>
                        <property name="fill">True</property>
                        <property name="position">4</property>
                      </packing>
                    </child>
                    <child>
                      <object class="GtkLabel">
                        <property name="visible">True</property>
                        <property name="sensitive">False</property>
                        <property name="can-focus">False</property>
                        <property name="tooltip-text" translatable="yes">RGB support will be shipped soon</property>
                        <property name="label" translatable="yes">Use RGB</property>
                      </object>
                      <packing>
                        <property name="expand">False</property>
                        <property name="fill">True</property>
                        <property name="position">5</property>
                      </packing>
                    </child>
                  </object>
                  <packing>
                    <property name="expand">False</property>
                    <property name="fill">False</property>
                    <property name="position">1</property>
                  </packing>
                </child>
                <child>
                  <object class="GtkListBox" id="create_box">
                    <property name="height-request">250</property>
                    <property name="visible">True</property>
                    <property name="can-focus">False</property>
                    <child>
                      <object class="GtkListBoxRow">
                        <property name="visible">True</property>
                        <property name="can-focus">True</property>
                        <property name="selectable">False</property>
                        <child>
                          <!-- n-columns=2 n-rows=2 -->
                          <object class="GtkGrid">
                            <property name="visible">True</property>
                            <property name="can-focus">False</property>
                            <property name="margin-start">13</property>
                            <property name="margin-end">13</property>
                            <property name="margin-top">6</property>
                            <property name="margin-bottom">6</property>
                            <property name="row-spacing">6</property>
                            <property name="column-spacing">6</property>
                            <child>
                              <object class="GtkImage">
                                <property name="visible">True</property>
                                <property name="can-focus">False</property>
                                <property name="margin-start">6</property>
                                <property name="margin-end">13</property>
                                <property name="icon-name">view-reveal-symbolic</property>
                              </object>
                              <packing>
                                <property name="left-attach">0</property>
                                <property name="top-attach">0</property>
                                <property name="height">2</property>
                              </packing>
                            </child>
                            <child>
                              <object class="GtkLabel">
                                <property name="visible">True</property>
                                <property name="can-focus">False</property>
                                <property name="halign">start</property>
                                <property name="hexpand">True</property>
                                <property name="label" translatable="yes">Single-sig watch-only</property>
                                <property name="wrap">True</property>
                                <attributes>
                                  <attribute name="weight" value="bold"/>
                                  <attribute name="scale" value="1.3300000000000001"/>
                                </attributes>
                              </object>
                              <packing>
                                <property name="left-attach">1</property>
                                <property name="top-attach">0</property>
                              </packing>
                            </child>
                            <child>
                              <object class="GtkLabel">
                                <property name="visible">True</property>
                                <property name="can-focus">False</property>
                                <property name="halign">start</property>
                                <property name="label" translatable="yes">A watch-only wallet controlled by a single signature</property>
                                <property name="wrap">True</property>
                              </object>
                              <packing>
                                <property name="left-attach">1</property>
                                <property name="top-attach">1</property>
                              </packing>
                            </child>
                          </object>
                        </child>
                      </object>
                    </child>
<<<<<<< HEAD
                  </object>
                </child>
                <child>
                  <object class="GtkListBoxRow" id="singlesig_row">
                    <property name="visible">True</property>
                    <property name="can-focus">True</property>
                    <property name="selectable">False</property>
=======
>>>>>>> 485dff2d
                    <child>
                      <object class="GtkListBoxRow">
                        <property name="visible">True</property>
                        <property name="can-focus">True</property>
                        <property name="selectable">False</property>
                        <child>
                          <!-- n-columns=2 n-rows=2 -->
                          <object class="GtkGrid">
                            <property name="visible">True</property>
                            <property name="can-focus">False</property>
                            <property name="margin-left">13</property>
                            <property name="margin-right">13</property>
                            <property name="margin-start">13</property>
                            <property name="margin-end">13</property>
                            <property name="margin-top">6</property>
                            <property name="margin-bottom">6</property>
                            <property name="row-spacing">6</property>
                            <property name="column-spacing">6</property>
                            <child>
                              <object class="GtkImage">
                                <property name="visible">True</property>
                                <property name="can-focus">False</property>
                                <property name="margin-left">6</property>
                                <property name="margin-right">13</property>
                                <property name="margin-start">6</property>
                                <property name="margin-end">13</property>
                                <property name="icon-name">dialog-password-symbolic</property>
                              </object>
                              <packing>
                                <property name="left-attach">0</property>
                                <property name="top-attach">0</property>
                                <property name="height">2</property>
                              </packing>
                            </child>
                            <child>
                              <object class="GtkLabel">
                                <property name="visible">True</property>
                                <property name="can-focus">False</property>
                                <property name="halign">start</property>
                                <property name="hexpand">True</property>
                                <property name="label" translatable="yes">Current wallet</property>
                                <property name="wrap">True</property>
                                <attributes>
                                  <attribute name="weight" value="bold"/>
                                  <attribute name="scale" value="1.3300000000000001"/>
                                </attributes>
                              </object>
                              <packing>
                                <property name="left-attach">1</property>
                                <property name="top-attach">0</property>
                              </packing>
                            </child>
                            <child>
                              <object class="GtkLabel">
                                <property name="visible">True</property>
                                <property name="can-focus">False</property>
                                <property name="halign">start</property>
                                <property name="label" translatable="yes">Wallet for current payments with a single hardware device</property>
                                <property name="wrap">True</property>
                              </object>
                              <packing>
                                <property name="left-attach">1</property>
                                <property name="top-attach">1</property>
                              </packing>
                            </child>
                          </object>
                        </child>
                      </object>
                    </child>
                    <child>
                      <object class="GtkListBoxRow">
                        <property name="visible">True</property>
                        <property name="can-focus">True</property>
                        <property name="selectable">False</property>
                        <child>
                          <!-- n-columns=2 n-rows=2 -->
                          <object class="GtkGrid">
                            <property name="visible">True</property>
                            <property name="can-focus">False</property>
                            <property name="margin-left">13</property>
                            <property name="margin-right">13</property>
                            <property name="margin-start">13</property>
                            <property name="margin-end">13</property>
                            <property name="margin-top">6</property>
                            <property name="margin-bottom">6</property>
                            <property name="row-spacing">6</property>
                            <property name="column-spacing">6</property>
                            <child>
                              <object class="GtkImage">
                                <property name="visible">True</property>
                                <property name="can-focus">False</property>
                                <property name="margin-left">6</property>
                                <property name="margin-right">13</property>
                                <property name="margin-start">6</property>
                                <property name="margin-end">13</property>
                                <property name="icon-name">system-lock-screen-symbolic</property>
                              </object>
                              <packing>
                                <property name="left-attach">0</property>
                                <property name="top-attach">0</property>
                                <property name="height">2</property>
                              </packing>
                            </child>
                            <child>
                              <object class="GtkLabel">
                                <property name="visible">True</property>
                                <property name="can-focus">False</property>
                                <property name="halign">start</property>
                                <property name="hexpand">True</property>
                                <property name="label" translatable="yes">Hodling wallet</property>
                                <property name="wrap">True</property>
                                <attributes>
                                  <attribute name="weight" value="bold"/>
                                  <attribute name="scale" value="1.3300000000000001"/>
                                </attributes>
                              </object>
                              <packing>
                                <property name="left-attach">1</property>
                                <property name="top-attach">0</property>
                              </packing>
                            </child>
                            <child>
                              <object class="GtkLabel">
                                <property name="visible">True</property>
                                <property name="can-focus">False</property>
                                <property name="halign">start</property>
                                <property name="label" translatable="yes">Wallet controlled by a set of your devices with expiration periods</property>
                                <property name="wrap">True</property>
                              </object>
                              <packing>
                                <property name="left-attach">1</property>
                                <property name="top-attach">1</property>
                              </packing>
                            </child>
                          </object>
                        </child>
                      </object>
                    </child>
<<<<<<< HEAD
                  </object>
                </child>
                <child>
                  <object class="GtkListBoxRow" id="hodling_row">
                    <property name="visible">True</property>
                    <property name="can-focus">True</property>
                    <property name="selectable">False</property>
=======
>>>>>>> 485dff2d
                    <child>
                      <object class="GtkListBoxRow">
                        <property name="visible">True</property>
                        <property name="can-focus">True</property>
                        <property name="selectable">False</property>
                        <child>
                          <!-- n-columns=2 n-rows=2 -->
                          <object class="GtkGrid">
                            <property name="visible">True</property>
                            <property name="can-focus">False</property>
                            <property name="margin-left">13</property>
                            <property name="margin-right">13</property>
                            <property name="margin-start">13</property>
                            <property name="margin-end">13</property>
                            <property name="margin-top">6</property>
                            <property name="margin-bottom">6</property>
                            <property name="row-spacing">6</property>
                            <property name="column-spacing">6</property>
                            <child>
                              <object class="GtkImage">
                                <property name="visible">True</property>
                                <property name="can-focus">False</property>
                                <property name="margin-left">6</property>
                                <property name="margin-right">13</property>
                                <property name="margin-start">6</property>
                                <property name="margin-end">13</property>
                                <property name="icon-name">drive-harddisk-usb-symbolic</property>
                              </object>
                              <packing>
                                <property name="left-attach">0</property>
                                <property name="top-attach">0</property>
                                <property name="height">2</property>
                              </packing>
                            </child>
                            <child>
                              <object class="GtkLabel">
                                <property name="visible">True</property>
                                <property name="can-focus">False</property>
                                <property name="halign">start</property>
                                <property name="hexpand">True</property>
                                <property name="label" translatable="yes">Multi-sig using your devices</property>
                                <property name="wrap">True</property>
                                <attributes>
                                  <attribute name="weight" value="bold"/>
                                  <attribute name="scale" value="1.3300000000000001"/>
                                </attributes>
                              </object>
                              <packing>
                                <property name="left-attach">1</property>
                                <property name="top-attach">0</property>
                              </packing>
                            </child>
                            <child>
                              <object class="GtkBox">
                                <property name="visible">True</property>
                                <property name="can-focus">False</property>
                                <property name="spacing">6</property>
                                <child>
                                  <object class="GtkLabel">
                                    <property name="visible">True</property>
                                    <property name="can-focus">False</property>
                                    <property name="label" translatable="yes">Wallet controlled by</property>
                                  </object>
                                  <packing>
                                    <property name="expand">False</property>
                                    <property name="fill">True</property>
                                    <property name="position">0</property>
                                  </packing>
                                </child>
                                <child>
                                  <object class="GtkSpinButton">
                                    <property name="visible">True</property>
                                    <property name="can-focus">True</property>
                                    <property name="adjustment">hwcount_adj</property>
                                    <property name="value">2</property>
                                  </object>
                                  <packing>
                                    <property name="expand">False</property>
                                    <property name="fill">True</property>
                                    <property name="position">1</property>
                                  </packing>
                                </child>
                                <child>
                                  <object class="GtkLabel">
                                    <property name="visible">True</property>
                                    <property name="can-focus">False</property>
                                    <property name="halign">start</property>
                                    <property name="label" translatable="yes">devices</property>
                                  </object>
                                  <packing>
                                    <property name="expand">False</property>
                                    <property name="fill">True</property>
                                    <property name="position">2</property>
                                  </packing>
                                </child>
                              </object>
                              <packing>
                                <property name="left-attach">1</property>
                                <property name="top-attach">1</property>
                              </packing>
                            </child>
                          </object>
                        </child>
                      </object>
                    </child>
<<<<<<< HEAD
                  </object>
                </child>
                <child>
                  <object class="GtkListBoxRow" id="multisig_row">
                    <property name="visible">True</property>
                    <property name="can-focus">True</property>
                    <property name="selectable">False</property>
=======
>>>>>>> 485dff2d
                    <child>
                      <object class="GtkListBoxRow">
                        <property name="visible">True</property>
                        <property name="can-focus">True</property>
                        <property name="selectable">False</property>
                        <child>
                          <!-- n-columns=2 n-rows=2 -->
                          <object class="GtkGrid">
                            <property name="visible">True</property>
                            <property name="can-focus">False</property>
                            <property name="margin-left">13</property>
                            <property name="margin-right">13</property>
                            <property name="margin-start">13</property>
                            <property name="margin-end">13</property>
                            <property name="margin-top">6</property>
                            <property name="margin-bottom">6</property>
                            <property name="row-spacing">6</property>
                            <property name="column-spacing">6</property>
                            <child>
                              <object class="GtkImage">
                                <property name="visible">True</property>
                                <property name="can-focus">False</property>
                                <property name="margin-left">6</property>
                                <property name="margin-right">13</property>
                                <property name="margin-start">6</property>
                                <property name="margin-end">13</property>
                                <property name="icon-name">network-wired-symbolic</property>
                              </object>
                              <packing>
                                <property name="left-attach">0</property>
                                <property name="top-attach">0</property>
                                <property name="height">2</property>
                              </packing>
                            </child>
                            <child>
                              <object class="GtkLabel">
                                <property name="visible">True</property>
                                <property name="can-focus">False</property>
                                <property name="halign">start</property>
                                <property name="hexpand">True</property>
                                <property name="label" translatable="yes">Company or organization wallet</property>
                                <property name="wrap">True</property>
                                <attributes>
                                  <attribute name="weight" value="bold"/>
                                  <attribute name="scale" value="1.3300000000000001"/>
                                </attributes>
                              </object>
                              <packing>
                                <property name="left-attach">1</property>
                                <property name="top-attach">0</property>
                              </packing>
                            </child>
                            <child>
                              <object class="GtkLabel">
                                <property name="visible">True</property>
                                <property name="can-focus">False</property>
                                <property name="halign">start</property>
                                <property name="label" translatable="yes">Multi-sig wallet for company / organization purposes</property>
                                <property name="wrap">True</property>
                              </object>
                              <packing>
                                <property name="left-attach">1</property>
                                <property name="top-attach">1</property>
                              </packing>
                            </child>
                          </object>
                        </child>
                      </object>
                    </child>
                    <child>
                      <object class="GtkListBoxRow">
                        <property name="visible">True</property>
                        <property name="can-focus">True</property>
                        <property name="selectable">False</property>
                        <child>
                          <!-- n-columns=2 n-rows=2 -->
                          <object class="GtkGrid">
                            <property name="visible">True</property>
                            <property name="can-focus">False</property>
                            <property name="margin-left">13</property>
                            <property name="margin-right">13</property>
                            <property name="margin-start">13</property>
                            <property name="margin-end">13</property>
                            <property name="margin-top">6</property>
                            <property name="margin-bottom">6</property>
                            <property name="row-spacing">6</property>
                            <property name="column-spacing">6</property>
                            <child>
                              <object class="GtkImage">
                                <property name="visible">True</property>
                                <property name="can-focus">False</property>
                                <property name="margin-left">6</property>
                                <property name="margin-right">13</property>
                                <property name="margin-start">6</property>
                                <property name="margin-end">13</property>
                                <property name="icon-name">document-edit-symbolic</property>
                              </object>
                              <packing>
                                <property name="left-attach">0</property>
                                <property name="top-attach">0</property>
                                <property name="height">2</property>
                              </packing>
                            </child>
                            <child>
                              <object class="GtkLabel">
                                <property name="visible">True</property>
                                <property name="can-focus">False</property>
                                <property name="halign">start</property>
                                <property name="hexpand">True</property>
                                <property name="label" translatable="yes">Custom wallet</property>
                                <property name="wrap">True</property>
                                <attributes>
                                  <attribute name="weight" value="bold"/>
                                  <attribute name="scale" value="1.3300000000000001"/>
                                </attributes>
                              </object>
                              <packing>
                                <property name="left-attach">1</property>
                                <property name="top-attach">0</property>
                              </packing>
                            </child>
                            <child>
                              <object class="GtkLabel">
                                <property name="visible">True</property>
                                <property name="can-focus">False</property>
                                <property name="halign">start</property>
                                <property name="label" translatable="yes">Fully-customizable wallet</property>
                                <property name="wrap">True</property>
                              </object>
                              <packing>
                                <property name="left-attach">1</property>
                                <property name="top-attach">1</property>
                              </packing>
                            </child>
                          </object>
                        </child>
                      </object>
                    </child>
<<<<<<< HEAD
                  </object>
                </child>
                <child>
                  <object class="GtkListBoxRow" id="company_row">
                    <property name="visible">True</property>
                    <property name="can-focus">True</property>
                    <property name="selectable">False</property>
=======
>>>>>>> 485dff2d
                    <child>
                      <object class="GtkListBoxRow">
                        <property name="visible">True</property>
                        <property name="sensitive">False</property>
                        <property name="can-focus">False</property>
                        <property name="tooltip-text" translatable="yes">Lightning support will be shipped soon</property>
                        <property name="activatable">False</property>
                        <property name="selectable">False</property>
                        <child>
                          <!-- n-columns=2 n-rows=2 -->
                          <object class="GtkGrid">
                            <property name="visible">True</property>
                            <property name="can-focus">False</property>
                            <property name="margin-left">13</property>
                            <property name="margin-right">13</property>
                            <property name="margin-start">13</property>
                            <property name="margin-end">13</property>
                            <property name="margin-top">6</property>
                            <property name="margin-bottom">6</property>
                            <property name="row-spacing">6</property>
                            <property name="column-spacing">6</property>
                            <child>
                              <object class="GtkImage">
                                <property name="visible">True</property>
                                <property name="can-focus">False</property>
                                <property name="margin-left">6</property>
                                <property name="margin-right">13</property>
                                <property name="margin-start">6</property>
                                <property name="margin-end">13</property>
                                <property name="icon-name">thunderbolt-symbolic</property>
                              </object>
                              <packing>
                                <property name="left-attach">0</property>
                                <property name="top-attach">0</property>
                                <property name="height">2</property>
                              </packing>
                            </child>
                            <child>
                              <object class="GtkLabel">
                                <property name="visible">True</property>
                                <property name="can-focus">False</property>
                                <property name="halign">start</property>
                                <property name="hexpand">True</property>
                                <property name="label" translatable="yes">Instant payments with Lightning</property>
                                <property name="wrap">True</property>
                                <attributes>
                                  <attribute name="weight" value="bold"/>
                                  <attribute name="scale" value="1.3300000000000001"/>
                                </attributes>
                              </object>
                              <packing>
                                <property name="left-attach">1</property>
                                <property name="top-attach">0</property>
                              </packing>
                            </child>
                            <child>
                              <object class="GtkLabel">
                                <property name="visible">True</property>
                                <property name="can-focus">False</property>
                                <property name="halign">start</property>
                                <property name="label" translatable="yes">Open a lightning channel with a peer or multiple peers</property>
                                <property name="wrap">True</property>
                              </object>
                              <packing>
                                <property name="left-attach">1</property>
                                <property name="top-attach">1</property>
                              </packing>
                            </child>
                          </object>
                        </child>
                      </object>
                    </child>
                  </object>
                  <packing>
                    <property name="expand">False</property>
                    <property name="fill">True</property>
                    <property name="position">2</property>
                  </packing>
                </child>
              </object>
            </child>
            <child type="tab">
              <object class="GtkLabel">
                <property name="visible">True</property>
                <property name="can-focus">False</property>
                <property name="halign">end</property>
                <property name="margin-top">13</property>
                <property name="margin-bottom">13</property>
                <property name="label" translatable="yes">Create</property>
                <property name="justify">right</property>
              </object>
              <packing>
                <property name="tab-fill">False</property>
              </packing>
            </child>
            <child>
              <object class="GtkBox">
                <property name="height-request">250</property>
                <property name="visible">True</property>
                <property name="can-focus">False</property>
                <property name="orientation">vertical</property>
                <child>
<<<<<<< HEAD
                  <object class="GtkListBoxRow" id="custom_row">
=======
                  <!-- n-columns=2 n-rows=2 -->
                  <object class="GtkGrid">
>>>>>>> 485dff2d
                    <property name="visible">True</property>
                    <property name="can-focus">False</property>
                    <property name="margin-left">13</property>
                    <property name="margin-right">13</property>
                    <property name="margin-start">13</property>
                    <property name="margin-end">13</property>
                    <property name="margin-top">6</property>
                    <property name="margin-bottom">6</property>
                    <property name="row-spacing">6</property>
                    <property name="column-spacing">6</property>
                    <child>
                      <object class="GtkImage">
                        <property name="visible">True</property>
                        <property name="can-focus">False</property>
                        <property name="margin-left">6</property>
                        <property name="margin-right">13</property>
                        <property name="margin-start">6</property>
                        <property name="margin-end">13</property>
                        <property name="icon-name">document-open-recent-symbolic</property>
                      </object>
                      <packing>
                        <property name="left-attach">0</property>
                        <property name="top-attach">0</property>
                        <property name="height">2</property>
                      </packing>
                    </child>
                    <child>
                      <object class="GtkLabel">
                        <property name="visible">True</property>
                        <property name="can-focus">False</property>
                        <property name="halign">start</property>
                        <property name="hexpand">True</property>
                        <property name="label" translatable="yes">Previously used</property>
                        <property name="wrap">True</property>
                        <attributes>
                          <attribute name="weight" value="bold"/>
                          <attribute name="scale" value="1.3300000000000001"/>
                        </attributes>
                      </object>
                      <packing>
                        <property name="left-attach">1</property>
                        <property name="top-attach">0</property>
                      </packing>
                    </child>
                    <child>
                      <object class="GtkLabel">
                        <property name="visible">True</property>
                        <property name="can-focus">False</property>
                        <property name="halign">start</property>
                        <property name="label" translatable="yes">select one of wallets or transactions you used before:</property>
                        <property name="wrap">True</property>
                      </object>
                      <packing>
                        <property name="left-attach">1</property>
                        <property name="top-attach">1</property>
                      </packing>
                    </child>
                  </object>
                  <packing>
                    <property name="expand">False</property>
                    <property name="fill">True</property>
                    <property name="position">0</property>
                  </packing>
                </child>
                <child>
<<<<<<< HEAD
                  <object class="GtkListBoxRow" id="lightning_row">
=======
                  <object class="GtkListBox" id="open_box">
>>>>>>> 485dff2d
                    <property name="visible">True</property>
                    <property name="can-focus">False</property>
                    <child>
                      <object class="GtkListBoxRow">
                        <property name="visible">True</property>
                        <property name="can-focus">True</property>
                        <property name="selectable">False</property>
                        <child>
                          <!-- n-columns=2 n-rows=2 -->
                          <object class="GtkGrid">
                            <property name="visible">True</property>
                            <property name="can-focus">False</property>
                            <property name="margin-left">13</property>
                            <property name="margin-right">13</property>
                            <property name="margin-start">13</property>
                            <property name="margin-end">13</property>
                            <property name="margin-top">6</property>
                            <property name="margin-bottom">6</property>
                            <property name="row-spacing">6</property>
                            <property name="column-spacing">6</property>
                            <child>
                              <object class="GtkImage">
                                <property name="visible">True</property>
                                <property name="can-focus">False</property>
                                <property name="margin-left">6</property>
                                <property name="margin-right">13</property>
                                <property name="margin-start">6</property>
                                <property name="margin-end">13</property>
                                <property name="icon-name">document-open-symbolic</property>
                              </object>
                              <packing>
                                <property name="left-attach">0</property>
                                <property name="top-attach">0</property>
                                <property name="height">2</property>
                              </packing>
                            </child>
                            <child>
                              <object class="GtkLabel">
                                <property name="visible">True</property>
                                <property name="can-focus">False</property>
                                <property name="halign">start</property>
                                <property name="hexpand">True</property>
                                <property name="label" translatable="yes">Open existing wallet</property>
                                <property name="wrap">True</property>
                                <attributes>
                                  <attribute name="weight" value="bold"/>
                                  <attribute name="scale" value="1.3300000000000001"/>
                                </attributes>
                              </object>
                              <packing>
                                <property name="left-attach">1</property>
                                <property name="top-attach">0</property>
                              </packing>
                            </child>
                            <child>
                              <object class="GtkLabel">
                                <property name="visible">True</property>
                                <property name="can-focus">False</property>
                                <property name="halign">start</property>
                                <property name="label" translatable="yes">MyCitadel wallet saved previously</property>
                                <property name="wrap">True</property>
                              </object>
                              <packing>
                                <property name="left-attach">1</property>
                                <property name="top-attach">1</property>
                              </packing>
                            </child>
                          </object>
                        </child>
                      </object>
                    </child>
                    <child>
                      <object class="GtkListBoxRow">
                        <property name="visible">True</property>
                        <property name="can-focus">True</property>
                        <child>
                          <!-- n-columns=2 n-rows=2 -->
                          <object class="GtkGrid">
                            <property name="visible">True</property>
                            <property name="can-focus">False</property>
                            <property name="margin-left">13</property>
                            <property name="margin-right">13</property>
                            <property name="margin-start">13</property>
                            <property name="margin-end">13</property>
                            <property name="margin-top">6</property>
                            <property name="margin-bottom">6</property>
                            <property name="row-spacing">6</property>
                            <property name="column-spacing">6</property>
                            <child>
                              <object class="GtkImage">
                                <property name="visible">True</property>
                                <property name="can-focus">False</property>
                                <property name="margin-left">6</property>
                                <property name="margin-right">13</property>
                                <property name="margin-start">6</property>
                                <property name="margin-end">13</property>
                                <property name="icon-name">document-send-symbolic</property>
                              </object>
                              <packing>
                                <property name="left-attach">0</property>
                                <property name="top-attach">0</property>
                                <property name="height">2</property>
                              </packing>
                            </child>
                            <child>
                              <object class="GtkLabel">
                                <property name="visible">True</property>
                                <property name="can-focus">False</property>
                                <property name="halign">start</property>
                                <property name="hexpand">True</property>
                                <property name="label" translatable="yes">Open PSBT file</property>
                                <property name="wrap">True</property>
                                <attributes>
                                  <attribute name="weight" value="bold"/>
                                  <attribute name="scale" value="1.3300000000000001"/>
                                </attributes>
                              </object>
                              <packing>
                                <property name="left-attach">1</property>
                                <property name="top-attach">0</property>
                              </packing>
                            </child>
                            <child>
                              <object class="GtkLabel">
                                <property name="visible">True</property>
                                <property name="can-focus">False</property>
                                <property name="halign">start</property>
                                <property name="label" translatable="yes">Partially signed bitcoin transaction file to sign &amp; publish</property>
                                <property name="wrap">True</property>
                              </object>
                              <packing>
                                <property name="left-attach">1</property>
                                <property name="top-attach">1</property>
                              </packing>
                            </child>
                          </object>
                        </child>
                      </object>
                    </child>
                  </object>
                  <packing>
                    <property name="expand">False</property>
                    <property name="fill">True</property>
                    <property name="position">0</property>
                  </packing>
                </child>
                <child>
                  <object class="GtkRecentChooserWidget" id="recent">
                    <property name="height-request">200</property>
                    <property name="visible">True</property>
                    <property name="can-focus">False</property>
                    <property name="margin-start">52</property>
                    <property name="margin-end">13</property>
                    <property name="margin-bottom">13</property>
                    <property name="border-width">0</property>
                    <property name="filter">recentfilter</property>
                    <property name="limit">10</property>
                    <property name="sort-type">mru</property>
                  </object>
                  <packing>
                    <property name="expand">True</property>
                    <property name="fill">True</property>
                    <property name="position">2</property>
                  </packing>
                </child>
              </object>
              <packing>
                <property name="position">1</property>
              </packing>
            </child>
            <child type="tab">
              <object class="GtkLabel">
                <property name="visible">True</property>
                <property name="can-focus">False</property>
                <property name="halign">end</property>
                <property name="margin-top">13</property>
                <property name="margin-bottom">13</property>
                <property name="label" translatable="yes">Open</property>
                <property name="justify">right</property>
              </object>
              <packing>
                <property name="position">2</property>
                <property name="tab-fill">False</property>
              </packing>
            </child>
            <child>
              <object class="GtkListBox" id="import_box">
                <property name="height-request">250</property>
                <property name="visible">True</property>
                <property name="can-focus">False</property>
                <child>
                  <object class="GtkListBoxRow">
                    <property name="visible">True</property>
                    <property name="sensitive">False</property>
                    <property name="can-focus">True</property>
                    <property name="activatable">False</property>
                    <property name="selectable">False</property>
                    <child>
                      <!-- n-columns=2 n-rows=2 -->
                      <object class="GtkGrid">
                        <property name="visible">True</property>
                        <property name="can-focus">False</property>
                        <property name="margin-left">13</property>
                        <property name="margin-right">13</property>
                        <property name="margin-start">13</property>
                        <property name="margin-end">13</property>
                        <property name="margin-top">6</property>
                        <property name="margin-bottom">6</property>
                        <property name="row-spacing">6</property>
                        <property name="column-spacing">6</property>
                        <child>
                          <object class="GtkImage">
                            <property name="visible">True</property>
                            <property name="can-focus">False</property>
                            <property name="margin-left">6</property>
                            <property name="margin-right">13</property>
                            <property name="margin-start">6</property>
                            <property name="margin-end">13</property>
                            <property name="icon-name">application-certificate-symbolic</property>
                          </object>
                          <packing>
                            <property name="left-attach">0</property>
                            <property name="top-attach">0</property>
                            <property name="height">2</property>
                          </packing>
                        </child>
                        <child>
                          <object class="GtkLabel">
                            <property name="visible">True</property>
                            <property name="can-focus">False</property>
                            <property name="halign">start</property>
                            <property name="hexpand">True</property>
                            <property name="label" translatable="yes">Bitcoin core</property>
                            <property name="wrap">True</property>
                            <attributes>
                              <attribute name="weight" value="bold"/>
                              <attribute name="scale" value="1.3300000000000001"/>
                            </attributes>
                          </object>
                          <packing>
                            <property name="left-attach">1</property>
                            <property name="top-attach">0</property>
                          </packing>
                        </child>
                        <child>
                          <object class="GtkLabel">
                            <property name="visible">True</property>
                            <property name="can-focus">False</property>
                            <property name="halign">start</property>
                            <property name="label" translatable="yes">Wallet exported from Bitcoin Core as descriptor</property>
                            <property name="wrap">True</property>
                          </object>
                          <packing>
                            <property name="left-attach">1</property>
                            <property name="top-attach">1</property>
                          </packing>
                        </child>
                      </object>
                    </child>
                  </object>
                </child>
                <child>
                  <object class="GtkListBoxRow">
                    <property name="visible">True</property>
                    <property name="sensitive">False</property>
                    <property name="can-focus">True</property>
                    <property name="activatable">False</property>
                    <property name="selectable">False</property>
                    <child>
                      <!-- n-columns=2 n-rows=2 -->
                      <object class="GtkGrid">
                        <property name="visible">True</property>
                        <property name="can-focus">False</property>
                        <property name="margin-left">13</property>
                        <property name="margin-right">13</property>
                        <property name="margin-start">13</property>
                        <property name="margin-end">13</property>
                        <property name="margin-top">6</property>
                        <property name="margin-bottom">6</property>
                        <property name="row-spacing">6</property>
                        <property name="column-spacing">6</property>
                        <child>
                          <object class="GtkImage">
                            <property name="visible">True</property>
                            <property name="can-focus">False</property>
                            <property name="margin-left">6</property>
                            <property name="margin-right">13</property>
                            <property name="margin-start">6</property>
                            <property name="margin-end">13</property>
                            <property name="icon-name">application-certificate-symbolic</property>
                          </object>
                          <packing>
                            <property name="left-attach">0</property>
                            <property name="top-attach">0</property>
                            <property name="height">2</property>
                          </packing>
                        </child>
                        <child>
                          <object class="GtkLabel">
                            <property name="visible">True</property>
                            <property name="can-focus">False</property>
                            <property name="halign">start</property>
                            <property name="hexpand">True</property>
                            <property name="label" translatable="yes">Sparrow</property>
                            <property name="wrap">True</property>
                            <attributes>
                              <attribute name="weight" value="bold"/>
                              <attribute name="scale" value="1.3300000000000001"/>
                            </attributes>
                          </object>
                          <packing>
                            <property name="left-attach">1</property>
                            <property name="top-attach">0</property>
                          </packing>
                        </child>
                        <child>
                          <object class="GtkLabel">
                            <property name="visible">True</property>
                            <property name="can-focus">False</property>
                            <property name="halign">start</property>
                            <property name="label" translatable="yes">Wallet exported from Sparrow as descriptor</property>
                            <property name="wrap">True</property>
                          </object>
                          <packing>
                            <property name="left-attach">1</property>
                            <property name="top-attach">1</property>
                          </packing>
                        </child>
                      </object>
                    </child>
                  </object>
                </child>
              </object>
              <packing>
                <property name="position">2</property>
              </packing>
            </child>
            <child type="tab">
              <object class="GtkLabel">
                <property name="visible">True</property>
                <property name="can-focus">False</property>
                <property name="halign">end</property>
                <property name="margin-top">13</property>
                <property name="margin-bottom">13</property>
                <property name="label" translatable="yes">Import</property>
                <property name="justify">right</property>
              </object>
              <packing>
                <property name="position">2</property>
                <property name="tab-fill">False</property>
              </packing>
            </child>
            <child type="action-end">
              <object class="GtkButton" id="about_btn">
                <property name="label" translatable="yes">About</property>
                <property name="visible">True</property>
                <property name="can-focus">True</property>
                <property name="receives-default">True</property>
                <property name="valign">center</property>
                <property name="margin-end">13</property>
              </object>
              <packing>
                <property name="tab-fill">False</property>
              </packing>
            </child>
          </object>
          <packing>
            <property name="expand">False</property>
            <property name="fill">True</property>
            <property name="position">1</property>
          </packing>
        </child>
      </object>
    </child>
    <child type="titlebar">
      <object class="GtkHeaderBar">
        <property name="visible">True</property>
        <property name="can-focus">False</property>
        <property name="title" translatable="yes">MyCitadel</property>
        <property name="subtitle" translatable="yes">Bitcoin, Lightning &amp; RGB wallets</property>
        <property name="show-close-button">True</property>
        <child>
          <object class="GtkImage" id="logo_img">
            <property name="visible">True</property>
            <property name="can-focus">False</property>
          </object>
        </child>
      </object>
    </child>
  </object>
  <object class="GtkFileFilter" id="wallet_filter">
    <patterns>
      <pattern>*.mcw</pattern>
    </patterns>
  </object>
</interface><|MERGE_RESOLUTION|>--- conflicted
+++ resolved
@@ -1,5 +1,5 @@
 <?xml version="1.0" encoding="UTF-8"?>
-<!-- Generated with glade 3.38.2 -->
+<!-- Generated with glade 3.40.0 -->
 <interface>
   <requires lib="gtk+" version="3.24"/>
   <object class="GtkAdjustment" id="hwcount_adj">
@@ -67,25 +67,7 @@
                   <object class="GtkImage">
                     <property name="visible">True</property>
                     <property name="can-focus">False</property>
-<<<<<<< HEAD
-                    <property name="label" translatable="yes">Use testnet</property>
-                  </object>
-                  <packing>
-                    <property name="expand">False</property>
-                    <property name="fill">True</property>
-                    <property name="position">3</property>
-                  </packing>
-                </child>
-                <child>
-                  <object class="GtkSwitch" id="rgb_swch">
-                    <property name="visible">True</property>
-                    <property name="sensitive">True</property>
-                    <property name="can-focus">True</property>
-                    <property name="tooltip-text" translatable="yes">Wallet should support RGB smart contracts</property>
-                    <property name="margin-start">13</property>
-=======
                     <property name="icon-name">dialog-warning-symbolic</property>
->>>>>>> 485dff2d
                   </object>
                   <packing>
                     <property name="expand">False</property>
@@ -97,12 +79,7 @@
                   <object class="GtkLabel">
                     <property name="visible">True</property>
                     <property name="can-focus">False</property>
-<<<<<<< HEAD
-                    <property name="tooltip-text" translatable="yes">Wallet should support RGB smart contracts</property>
-                    <property name="label" translatable="yes">Use RGB</property>
-=======
                     <property name="label" translatable="yes">Stay informed about new versions</property>
->>>>>>> 485dff2d
                   </object>
                   <packing>
                     <property name="expand">False</property>
@@ -140,11 +117,7 @@
                 <property name="can-focus">False</property>
                 <property name="orientation">vertical</property>
                 <child>
-<<<<<<< HEAD
-                  <object class="GtkListBoxRow" id="watchonly_row">
-=======
                   <object class="GtkBox">
->>>>>>> 485dff2d
                     <property name="visible">True</property>
                     <property name="can-focus">False</property>
                     <property name="halign">center</property>
@@ -201,9 +174,9 @@
                     <child>
                       <object class="GtkSwitch" id="rgb_swch">
                         <property name="visible">True</property>
-                        <property name="sensitive">False</property>
+                        <property name="sensitive">True</property>
                         <property name="can-focus">True</property>
-                        <property name="tooltip-text" translatable="yes">RGB support will be shipped soon</property>
+                        <property name="tooltip-text" translatable="yes">Wallet should support RGB smart contracts</property>
                         <property name="margin-start">13</property>
                       </object>
                       <packing>
@@ -215,9 +188,8 @@
                     <child>
                       <object class="GtkLabel">
                         <property name="visible">True</property>
-                        <property name="sensitive">False</property>
                         <property name="can-focus">False</property>
-                        <property name="tooltip-text" translatable="yes">RGB support will be shipped soon</property>
+                        <property name="tooltip-text" translatable="yes">Wallet should support RGB smart contracts</property>
                         <property name="label" translatable="yes">Use RGB</property>
                       </object>
                       <packing>
@@ -230,7 +202,7 @@
                   <packing>
                     <property name="expand">False</property>
                     <property name="fill">False</property>
-                    <property name="position">1</property>
+                    <property name="position">0</property>
                   </packing>
                 </child>
                 <child>
@@ -239,7 +211,7 @@
                     <property name="visible">True</property>
                     <property name="can-focus">False</property>
                     <child>
-                      <object class="GtkListBoxRow">
+                      <object class="GtkListBoxRow" id="watchonly_row">
                         <property name="visible">True</property>
                         <property name="can-focus">True</property>
                         <property name="selectable">False</property>
@@ -303,18 +275,8 @@
                         </child>
                       </object>
                     </child>
-<<<<<<< HEAD
-                  </object>
-                </child>
-                <child>
-                  <object class="GtkListBoxRow" id="singlesig_row">
-                    <property name="visible">True</property>
-                    <property name="can-focus">True</property>
-                    <property name="selectable">False</property>
-=======
->>>>>>> 485dff2d
-                    <child>
-                      <object class="GtkListBoxRow">
+                    <child>
+                      <object class="GtkListBoxRow" id="singlesig_row">
                         <property name="visible">True</property>
                         <property name="can-focus">True</property>
                         <property name="selectable">False</property>
@@ -383,7 +345,7 @@
                       </object>
                     </child>
                     <child>
-                      <object class="GtkListBoxRow">
+                      <object class="GtkListBoxRow" id="hodling_row">
                         <property name="visible">True</property>
                         <property name="can-focus">True</property>
                         <property name="selectable">False</property>
@@ -451,18 +413,8 @@
                         </child>
                       </object>
                     </child>
-<<<<<<< HEAD
-                  </object>
-                </child>
-                <child>
-                  <object class="GtkListBoxRow" id="hodling_row">
-                    <property name="visible">True</property>
-                    <property name="can-focus">True</property>
-                    <property name="selectable">False</property>
-=======
->>>>>>> 485dff2d
-                    <child>
-                      <object class="GtkListBoxRow">
+                    <child>
+                      <object class="GtkListBoxRow" id="multisig_row">
                         <property name="visible">True</property>
                         <property name="can-focus">True</property>
                         <property name="selectable">False</property>
@@ -566,18 +518,8 @@
                         </child>
                       </object>
                     </child>
-<<<<<<< HEAD
-                  </object>
-                </child>
-                <child>
-                  <object class="GtkListBoxRow" id="multisig_row">
-                    <property name="visible">True</property>
-                    <property name="can-focus">True</property>
-                    <property name="selectable">False</property>
-=======
->>>>>>> 485dff2d
-                    <child>
-                      <object class="GtkListBoxRow">
+                    <child>
+                      <object class="GtkListBoxRow" id="company_row">
                         <property name="visible">True</property>
                         <property name="can-focus">True</property>
                         <property name="selectable">False</property>
@@ -646,7 +588,7 @@
                       </object>
                     </child>
                     <child>
-                      <object class="GtkListBoxRow">
+                      <object class="GtkListBoxRow" id="custom_row">
                         <property name="visible">True</property>
                         <property name="can-focus">True</property>
                         <property name="selectable">False</property>
@@ -714,18 +656,8 @@
                         </child>
                       </object>
                     </child>
-<<<<<<< HEAD
-                  </object>
-                </child>
-                <child>
-                  <object class="GtkListBoxRow" id="company_row">
-                    <property name="visible">True</property>
-                    <property name="can-focus">True</property>
-                    <property name="selectable">False</property>
-=======
->>>>>>> 485dff2d
-                    <child>
-                      <object class="GtkListBoxRow">
+                    <child>
+                      <object class="GtkListBoxRow" id="lightning_row">
                         <property name="visible">True</property>
                         <property name="sensitive">False</property>
                         <property name="can-focus">False</property>
@@ -800,7 +732,7 @@
                   <packing>
                     <property name="expand">False</property>
                     <property name="fill">True</property>
-                    <property name="position">2</property>
+                    <property name="position">1</property>
                   </packing>
                 </child>
               </object>
@@ -826,12 +758,8 @@
                 <property name="can-focus">False</property>
                 <property name="orientation">vertical</property>
                 <child>
-<<<<<<< HEAD
-                  <object class="GtkListBoxRow" id="custom_row">
-=======
                   <!-- n-columns=2 n-rows=2 -->
                   <object class="GtkGrid">
->>>>>>> 485dff2d
                     <property name="visible">True</property>
                     <property name="can-focus">False</property>
                     <property name="margin-left">13</property>
@@ -897,11 +825,7 @@
                   </packing>
                 </child>
                 <child>
-<<<<<<< HEAD
-                  <object class="GtkListBoxRow" id="lightning_row">
-=======
                   <object class="GtkListBox" id="open_box">
->>>>>>> 485dff2d
                     <property name="visible">True</property>
                     <property name="can-focus">False</property>
                     <child>
