--- conflicted
+++ resolved
@@ -74,13 +74,8 @@
         }
     }
 
-<<<<<<< HEAD
-    pub fn compose_psbt(&mut self) -> Result<(Psbt, UnhardenedIndex, u32), pay::Error> {
+    pub fn compose_psbt(&mut self) -> Result<(Psbt, UnhardenedIndex, u64, u32, f32), pay::Error> {
         let wallet = self.model.wallet();
-=======
-    pub fn compose_psbt(&mut self) -> Result<(Psbt, UnhardenedIndex, u64, u32, f32), pay::Error> {
-        let wallet = self.model.as_wallet();
->>>>>>> 348ebdc7
 
         let output_count = self.model.beneficiaries().n_items();
         let mut txouts = Vec::with_capacity(output_count as usize);
@@ -208,41 +203,13 @@
         Ok((psbt, change_index, output_value, fee, vsize))
     }
 
-<<<<<<< HEAD
-    pub fn sync_pay(&mut self) -> Option<(Psbt, UnhardenedIndex, u32)> {
-        let res = self.compose_psbt();
-
-        let output_count = self.model.beneficiaries().n_items();
-        let mut total = 0u64;
-        for no in 0..output_count {
-            let beneficiary = self
-                .model
-                .beneficiaries()
-                .item(no)
-                .expect("BeneficiaryModel is broken")
-                .downcast::<Beneficiary>()
-                .expect("BeneficiaryModel is broken");
-            total += beneficiary.amount_sats();
-        }
-
-        self.pay_widgets.update_info(
-            self.model.fee_rate(),
-            self.model.wallet().ephemerals().fees,
-            self.model.vsize(),
-            res.as_ref().ok().map(|(_, _, fee)| (total, *fee)),
-        );
-
-        match res {
-            Ok(data) => {
-=======
     pub fn sync_pay(&mut self) -> Option<(Psbt, UnhardenedIndex)> {
         match self.compose_psbt() {
             Ok((psbt, change_index, output_value, fee, vsize)) => {
->>>>>>> 348ebdc7
                 self.pay_widgets.hide_message();
                 self.pay_widgets.update_info(
                     self.model.fee_rate(),
-                    self.model.as_wallet().ephemerals().fees,
+                    self.model.wallet().ephemerals().fees,
                     Some((output_value, fee, vsize)),
                 );
                 Some((psbt, change_index))
