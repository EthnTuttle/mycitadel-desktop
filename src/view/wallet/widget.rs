--- conflicted
+++ resolved
@@ -402,9 +402,7 @@
             balance += item.balance();
             let btc = format!("{:+.08}", item.balance() as f64 / 100_000_000.0);
             let btc_balance = format!("{:.08}", balance as f64 / 100_000_000.0);
-<<<<<<< HEAD
             let descr_color = gdk::RGBA::new(80.0 / 255.0, 80.0 / 255.0, 80.0 / 255.0, 1.0);
-=======
             let date = match item.onchain.status {
                 OnchainStatus::Blockchain(height) => item
                     .onchain
@@ -413,7 +411,6 @@
                     .unwrap_or_else(|| format!("{height}")),
                 OnchainStatus::Mempool => s!("mempool"),
             };
->>>>>>> 86effb43
             self.history_store.insert_with_values(None, &[
                 (0, &item.icon_name()),
                 (1, &item.onchain.txid.to_string()),
