--- conflicted
+++ resolved
@@ -55,7 +55,6 @@
     <property name="step-increment">0.01</property>
     <property name="page-increment">0.10</property>
   </object>
-<<<<<<< HEAD
   <object class="GtkTextBuffer" id="contract_text"/>
   <object class="GtkPopover" id="import_popover">
     <property name="can-focus">False</property>
@@ -133,7 +132,9 @@
             <property name="position">2</property>
           </packing>
         </child>
-=======
+      </object>
+    </child>
+  </object>
   <object class="GtkMenu" id="coin_menu">
     <property name="visible">True</property>
     <property name="can-focus">False</property>
@@ -167,7 +168,6 @@
         <property name="can-focus">False</property>
         <property name="label" translatable="yes">Copy _height</property>
         <property name="use-underline">True</property>
->>>>>>> 2631d76b
       </object>
     </child>
   </object>
