--- conflicted
+++ resolved
@@ -87,15 +87,12 @@
       <column type="gchararray"/>
       <!-- column-name color -->
       <column type="GdkRGBA"/>
-<<<<<<< HEAD
+      <!-- column-name height_sort -->
+      <column type="guint"/>
       <!-- column-name description -->
       <column type="gchararray"/>
       <!-- column-name descr_color -->
       <column type="GdkRGBA"/>
-=======
-      <!-- column-name height_sort -->
-      <column type="guint"/>
->>>>>>> 91b34034
     </columns>
   </object>
   <object class="GtkAdjustment" id="index_adj">
@@ -1032,7 +1029,7 @@
                             <property name="reorderable">True</property>
                             <property name="sort-indicator">True</property>
                             <property name="sort-order">descending</property>
-                            <property name="sort-column-id">4</property>
+                            <property name="sort-column-id">6</property>
                             <child>
                               <object class="GtkCellRendererText" id="height">
                                 <property name="alignment">right</property>
@@ -1057,8 +1054,8 @@
                                 <property name="ellipsize">middle</property>
                               </object>
                               <attributes>
-                                <attribute name="text">6</attribute>
-                                <attribute name="foreground-rgba">7</attribute>
+                                <attribute name="text">7</attribute>
+                                <attribute name="foreground-rgba">8</attribute>
                                 <attribute name="placeholder-text">1</attribute>
                               </attributes>
                             </child>
@@ -1127,21 +1124,9 @@
                         <property name="vexpand">True</property>
                         <property name="model">utxo_store</property>
                         <property name="reorderable">True</property>
-<<<<<<< HEAD
                         <property name="search-column">0</property>
                         <child internal-child="selection">
                           <object class="GtkTreeSelection"/>
-=======
-                        <property name="sort-indicator">True</property>
-                        <property name="sort-column-id">6</property>
-                        <child>
-                          <object class="GtkCellRendererText" id="height">
-                            <property name="alignment">right</property>
-                          </object>
-                          <attributes>
-                            <attribute name="text">4</attribute>
-                          </attributes>
->>>>>>> 91b34034
                         </child>
                         <child>
                           <object class="GtkTreeViewColumn">
@@ -1149,7 +1134,8 @@
                             <property name="title" translatable="yes">Height</property>
                             <property name="clickable">True</property>
                             <property name="reorderable">True</property>
-                            <property name="sort-column-id">3</property>
+                            <property name="sort-indicator">True</property>
+                            <property name="sort-column-id">4</property>
                             <child>
                               <object class="GtkCellRendererText" id="height2">
                                 <property name="alignment">right</property>
@@ -1172,7 +1158,8 @@
                             <child>
                               <object class="GtkCellRendererText" id="txid2">
                                 <property name="ellipsize">middle</property>
-                                <property name="width-chars">32</property>
+                                <property name="family">monospace</property>
+                                <property name="width-chars">66</property>
                               </object>
                               <attributes>
                                 <attribute name="text">1</attribute>
@@ -1207,74 +1194,8 @@
                 <child type="tab">
                   <object class="GtkLabel">
                     <property name="visible">True</property>
-<<<<<<< HEAD
                     <property name="can-focus">False</property>
                     <property name="label" translatable="yes">Coins</property>
-=======
-                    <property name="can-focus">True</property>
-                    <property name="vexpand">True</property>
-                    <property name="model">utxo_store</property>
-                    <property name="reorderable">True</property>
-                    <child internal-child="selection">
-                      <object class="GtkTreeSelection"/>
-                    </child>
-                    <child>
-                      <object class="GtkTreeViewColumn">
-                        <property name="resizable">True</property>
-                        <property name="title" translatable="yes">Height</property>
-                        <property name="clickable">True</property>
-                        <property name="reorderable">True</property>
-                        <property name="sort-indicator">True</property>
-                        <property name="sort-column-id">4</property>
-                        <child>
-                          <object class="GtkCellRendererText" id="height2">
-                            <property name="alignment">right</property>
-                          </object>
-                          <attributes>
-                            <attribute name="text">3</attribute>
-                          </attributes>
-                        </child>
-                      </object>
-                    </child>
-                    <child>
-                      <object class="GtkTreeViewColumn">
-                        <property name="resizable">True</property>
-                        <property name="sizing">autosize</property>
-                        <property name="title" translatable="yes">Txid</property>
-                        <property name="expand">True</property>
-                        <property name="clickable">True</property>
-                        <property name="reorderable">True</property>
-                        <property name="sort-column-id">1</property>
-                        <child>
-                          <object class="GtkCellRendererText" id="txid2">
-                            <property name="ellipsize">middle</property>
-                            <property name="family">monospace</property>
-                            <property name="width-chars">64</property>
-                          </object>
-                          <attributes>
-                            <attribute name="text">1</attribute>
-                          </attributes>
-                        </child>
-                      </object>
-                    </child>
-                    <child>
-                      <object class="GtkTreeViewColumn">
-                        <property name="resizable">True</property>
-                        <property name="title" translatable="yes">Value (BTC)</property>
-                        <property name="clickable">True</property>
-                        <property name="reorderable">True</property>
-                        <property name="sort-column-id">2</property>
-                        <child>
-                          <object class="GtkCellRendererText" id="value2">
-                            <property name="alignment">right</property>
-                          </object>
-                          <attributes>
-                            <attribute name="text">2</attribute>
-                          </attributes>
-                        </child>
-                      </object>
-                    </child>
->>>>>>> 91b34034
                   </object>
                   <packing>
                     <property name="position">1</property>
