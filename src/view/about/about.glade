--- conflicted
+++ resolved
@@ -76,11 +76,7 @@
                     <property name="visible">True</property>
                     <property name="can-focus">False</property>
                     <property name="halign">start</property>
-<<<<<<< HEAD
-                    <property name="label" translatable="yes">Pacific Eclipse version (1.3.0)</property>
-=======
-                    <property name="label" translatable="yes">Lyrid Meteors (1.2.1)</property>
->>>>>>> 6fa77055
+                    <property name="label" translatable="yes">Pacific Eclipse (v1.3.0)</property>
                   </object>
                   <packing>
                     <property name="expand">False</property>
@@ -93,11 +89,7 @@
                     <property name="visible">True</property>
                     <property name="can-focus">False</property>
                     <property name="halign">start</property>
-<<<<<<< HEAD
                     <property name="label" translatable="yes">© 2022-2023 Pandora Prime SA, Neuchatel, Switzerland
-=======
-                    <property name="label" translatable="yes">© 2022-23 Pandora Prime SA, Neuchatel, Switzerland
->>>>>>> 6fa77055
 Some rights are reserved; for details please read the license agreement below</property>
                     <property name="wrap">True</property>
                     <attributes>
@@ -153,11 +145,7 @@
                 <property name="visible">True</property>
                 <property name="can-focus">False</property>
                 <property name="label" translatable="yes">Wallet for bitcoin, digital assets and bitcoin finance (#BiFi) smart contracts. 
-<<<<<<< HEAD
-Tool for reliable hodling (with inheritance options), corporate &amp; organization use, current accounts with instant Lightning payments. Works with single- and multi-sig setups, based on hardware, air-gaped, cold and server-side hot key storage, involving arbitrary complex time-lock scripts (with miniscript) and wide interoperability (because of use of wallet descriptors). Taproot-enabled from day one, including multisig- and script-based taproot</property>
-=======
-Tool for reliable hodling (with inheritance options), corporate &amp; organization use, current accounts with instant Lightning payments. Works with single- and multisig setups, based on hardware, air-gaped, cold and server-side hot key storage, involving arbitrary complex time-lock scripts (with miniscript) and wide interoperability (because of use of wallet descriptors). Taproot-enabled from day one, including multi-sig and script-based taproot</property>
->>>>>>> 6fa77055
+Tool for reliable hodling (with inheritance options), corporate &amp; organization use, current accounts with instant Lightning payments. Works with single- and multi-sig setups, based on hardware, air gaped, cold and server-side hot key storage, involving arbitrary complex time-lock scripts (with miniscript) and wide interoperability (because of use of wallet descriptors). Taproot-enabled from day one, including multisig- and script-based taproot</property>
                 <property name="wrap">True</property>
                 <property name="selectable">True</property>
               </object>
@@ -231,11 +219,7 @@
                   <object class="GtkLabel">
                     <property name="visible">True</property>
                     <property name="can-focus">False</property>
-<<<<<<< HEAD
                     <property name="label" translatable="yes">Designed &amp; written in 2022-2023 by Dr. Maxim Orlovsky. The software should be signed with the key of the author. You can copy the key fingerprint from below and verify your app:</property>
-=======
-                    <property name="label" translatable="yes">Designed &amp; written in 2022-23 by Dr. Maxim Orlovsky. The software should be signed with the key of the author. You can copy the key fingerprint from below and verify your app:</property>
->>>>>>> 6fa77055
                     <property name="wrap">True</property>
                   </object>
                   <packing>
